--- conflicted
+++ resolved
@@ -32,15 +32,6 @@
 def test_zonotope_env(policy, env, horizon, seed, save_dir):
     """ Write the testing script
     """
-<<<<<<< HEAD
-    stats = KinovaUtils.rollout_with_seed(policy   = policy,
-                                        env      = env,
-                                        horizon  = horizon,
-                                        seed     = seed,
-                                        save_dir = save_dir,
-                                        render_mode = "zonotope",
-                                        video_skip = 5
-=======
     stats = KinovaUtils.rollout_with_seed(policy    = policy,
                                         env         = env,
                                         horizon     = horizon,
@@ -49,7 +40,6 @@
                                         render_mode = "zonotope",
                                         video_skip  = 5,
                                         camera_names = ["frontview", "agentview"]
->>>>>>> 20ecea62
                                         )
 
 def test_rollout(env, policy):
